--- conflicted
+++ resolved
@@ -1,19 +1,3 @@
-<<<<<<< HEAD
-.sidemenu-canvas {
-  position: relative;
-}
-
-.sidemenu-wrapper {
-  position: absolute;
-  top: 52px;
-  left: 0;
-  //border-top: 1px solid $tight-form-border;
-  width: $side-menu-width;
-  background-color: $side-menu-bg;
-  z-index: 1000;
-  opacity: 0;
-  visibility: hidden;
-=======
 .sidemenu {
   position: fixed;
   display: flex;
@@ -22,7 +6,6 @@
   width: $side-menu-width;
   background: $navbarBackground;
   z-index: 1;
->>>>>>> 11f6c4eb
 
   a:focus {
     text-decoration: none;
@@ -41,26 +24,10 @@
   }
 }
 
-<<<<<<< HEAD
-.sidemenu-pinned {
-  .sidemenu-wrapper {
-    min-height: calc(100% - 54px);
-  }
-  .dashboard-container {
-    padding-left: $side-menu-width + 8px;
-  }
-  .page-container {
-    margin-left: $side-menu-width;
-  }
-  .search-container {
-    left: $side-menu-width;
-  }
-=======
 .sidemenu__top {
   padding-top: 3rem;
   flex-grow: 1;
   display: none;
->>>>>>> 11f6c4eb
 }
 
 .sidemenu__bottom {
@@ -68,28 +35,6 @@
   display: none;
 }
 
-<<<<<<< HEAD
-  > li {
-    position: relative;
-    @include left-brand-border();
-
-    &.active,
-    &:hover {
-      background-color: $side-menu-item-hover-bg;
-      @include left-brand-border-gradient();
-
-      .dropdown-menu {
-        margin: 0;
-        display: block;
-        opacity: 0;
-        top: 0px;
-        // important to overlap it otherwise it can be hidden
-        // again by the mouse getting outside the hover space
-        left: $side-menu-width - 2px;
-        @include animation('dropdown-anim 0ms ease-in-out 0ms forwards');
-        z-index: -9999;
-      }
-=======
 .sidemenu-item {
   position: relative;
   @include left-brand-border();
@@ -109,7 +54,6 @@
       left: $side-menu-width - 2px;
       @include animation('dropdown-anim 150ms ease-in-out 100ms forwards');
       z-index: 1;
->>>>>>> 11f6c4eb
     }
   }
 }
@@ -154,13 +98,8 @@
     color: $link-color;
     opacity: .7;
     position: relative;
-<<<<<<< HEAD
-    left: 7px;
-    font-size: 150%;
-=======
     left: 3px;
     font-size: 130%;
->>>>>>> 11f6c4eb
   }
 
   .fa {
@@ -170,24 +109,6 @@
   .icon-gf {
     top: 5px;
   }
-<<<<<<< HEAD
-
-  img {
-    left: 7px;
-    position: relative;
-  }
-}
-
-.sidemenu-item {
-  color: $link-color;
-  line-height: 47px;
-  padding: 0px 10px 0px 10px;
-  display: block;
-  position: relative;
-  font-size: 16px;
-  border: 1px solid transparent;
-=======
->>>>>>> 11f6c4eb
 
   img {
     left: 3px;
@@ -199,11 +120,7 @@
   padding: 10px 10px 10px 20px;
   white-space: nowrap;
   background-color: $side-menu-item-hover-bg;
-<<<<<<< HEAD
-  font-size: 18px;
-=======
   font-size: 17px;
->>>>>>> 11f6c4eb
 }
 
 li.sidemenu-org-switcher {
@@ -221,38 +138,6 @@
   top: -2px;
 }
 
-<<<<<<< HEAD
-.sidemenu-org-avatar,
-.sidemenu-org-details {
-  display: table-cell;
-  vertical-align: top;
-}
-
-.sidemenu-org-avatar {
-  >img {
-    position: absolute;
-    width: 35px;
-    height: 35px;
-    border-radius: 50%;
-    left: 14px;
-    top: 12px;
-    z-index: 10;
-  }
-}
-
-.sidemenu-org-avatar--missing {
-  color: $gray-4;
-  text-shadow: 0 1px 0 $dark-1;
-  line-height: 28px;
-  font-size: $font-size-lg;
-}
-
-.sidemenu-org-details {
-  padding-left: 10px;
-  color: $link-color;
-  display: none;
-}
-=======
 .sidemenu-org-switcher__switch {
   font-size: $font-size-sm;
   padding-left: 1.5rem;
@@ -271,7 +156,6 @@
 
   &:hover {
     background: $navbarButtonBackgroundHighlight;
->>>>>>> 11f6c4eb
 
     .sidemenu__logo-expand {
       display: block;
