///<reference path="../../headers/common.d.ts" />

import config from 'app/core/config';
import $ from 'jquery';
import _ from 'lodash';
import kbn from 'app/core/utils/kbn';
import {PanelCtrl} from './panel_ctrl';

import * as rangeUtil from 'app/core/utils/rangeutil';
import * as dateMath from 'app/core/utils/datemath';

class MetricsPanelCtrl extends PanelCtrl {
  error: boolean;
  loading: boolean;
  datasource: any;
  $q: any;
  $timeout: any;
  datasourceSrv: any;
  timeSrv: any;
  templateSrv: any;
  timing: any;
  range: any;
  rangeRaw: any;
  interval: any;
  resolution: any;
  timeInfo: any;
  skipDataOnInit: boolean;
  datasources: any[];
  dataSubscription: any;

  constructor($scope, $injector) {
    super($scope, $injector);

    // make metrics tab the default
    this.editorTabIndex = 1;
    this.$q = $injector.get('$q');
    this.datasourceSrv = $injector.get('datasourceSrv');
    this.timeSrv = $injector.get('timeSrv');
    this.templateSrv = $injector.get('templateSrv');

    if (!this.panel.targets) {
      this.panel.targets = [{}];
    }
  }

  initEditMode() {
    super.initEditMode();
    this.addEditorTab('Metrics', 'public/app/partials/metrics.html');
    this.addEditorTab('Time range', 'public/app/features/panel/partials/panelTime.html');
    this.datasources = this.datasourceSrv.getMetricSources();
  }

  refreshData(data) {
    // null op
    return this.$q.when(data);
  }

  loadSnapshot(data) {
    // null op
    return data;
  }

  refresh() {
    // ignore fetching data if another panel is in fullscreen
    if (this.otherPanelInFullscreenMode()) { return; }

    // if we have snapshot data use that
    if (this.panel.snapshotData) {
      if (this.loadSnapshot) {
        this.updateTimeRange();
        this.loadSnapshot(this.panel.snapshotData);
      }
      return;
    }

    // clear loading/error state
    delete this.error;
    this.loading = true;

    // load datasource service
    this.datasourceSrv.get(this.panel.datasource).then(datasource => {
      this.datasource = datasource;
      return this.refreshData(this.datasource);
    }).then(() => {
      this.loading = false;
    }).catch(err => {
      console.log('Panel data error:', err);
      this.loading = false;
      this.error = err.message || "Timeseries data request error";
      this.inspector = {error: err};
    });
  }

  setTimeQueryStart() {
    this.timing = {};
    this.timing.queryStart = new Date().getTime();
  }

  setTimeQueryEnd() {
    this.timing.queryEnd = new Date().getTime();
  }

  updateTimeRange() {
    this.range = this.timeSrv.timeRange();
    this.rangeRaw = this.timeSrv.timeRange(false);

    this.applyPanelTimeOverrides();

    if (this.panel.maxDataPoints) {
      this.resolution = this.panel.maxDataPoints;
    } else {
      this.resolution = Math.ceil($(window).width() * (this.panel.span / 12));
    }

    var panelInterval = this.panel.interval;
    var datasourceInterval = (this.datasource || {}).interval;
    this.interval = kbn.calculateInterval(this.range, this.resolution, panelInterval || datasourceInterval);
  };

  applyPanelTimeOverrides() {
    this.timeInfo = '';

    // check panel time overrrides
    if (this.panel.timeFrom) {
      var timeFromInterpolated = this.templateSrv.replace(this.panel.timeFrom, this.panel.scopedVars);
      var timeFromInfo = rangeUtil.describeTextRange(timeFromInterpolated);
      if (timeFromInfo.invalid) {
        this.timeInfo = 'invalid time override';
        return;
      }

      if (_.isString(this.rangeRaw.from)) {
        var timeFromDate = dateMath.parse(timeFromInfo.from);
        this.timeInfo = timeFromInfo.display;
        this.rangeRaw.from = timeFromInfo.from;
        this.rangeRaw.to = timeFromInfo.to;
        this.range.from = timeFromDate;
        this.range.to = dateMath.parse(timeFromInfo.to);
      }
    }

    if (this.panel.timeShift) {
      var timeShiftInterpolated = this.templateSrv.replace(this.panel.timeShift, this.panel.scopedVars);
      var timeShiftInfo = rangeUtil.describeTextRange(timeShiftInterpolated);
      if (timeShiftInfo.invalid) {
        this.timeInfo = 'invalid timeshift';
        return;
      }

      var timeShift = '-' + timeShiftInterpolated;
      this.timeInfo += ' timeshift ' + timeShift;
      this.range.from = dateMath.parseDateMath(timeShift, this.range.from, false);
      this.range.to = dateMath.parseDateMath(timeShift, this.range.to, true);

      this.rangeRaw = this.range;
    }

    if (this.panel.hideTimeOverride) {
      this.timeInfo = '';
    }
  };

  issueQueries(datasource) {
    this.updateTimeRange();

    if (!this.panel.targets || this.panel.targets.length === 0) {
      return this.$q.when([]);
    }
<<<<<<< HEAD
    this.updateTimeRange();

    if (this.dataSubscription) {
      this.dataSubscription.unsubscribe();
    }
=======
>>>>>>> 7e124603

    var metricsQuery = {
      range: this.range,
      rangeRaw: this.rangeRaw,
      interval: this.interval,
      targets: this.panel.targets,
      format: this.panel.renderer === 'png' ? 'png' : 'json',
      maxDataPoints: this.resolution,
      scopedVars: this.panel.scopedVars,
      cacheTimeout: this.panel.cacheTimeout
    };

    this.setTimeQueryStart();
<<<<<<< HEAD
    var response = datasource.query(metricsQuery);

    if (response.then) {
      return response.then(results => {
        this.setTimeQueryEnd();

        if (this.dashboard.snapshot) {
          this.panel.snapshotData = results;
        }

        return results;
      });
    } else {
      this.dataSubscription = response.subscribe(data => {
        this.dataHandler(data);
      }, err => {
        console.log('data! error', err);
      });
    }
  }

  dataHandler(data) {
    return data;
  }

  addDataQuery(datasource) {
    this.dashboard.addDataQueryTo(this.panel, datasource);
  }
=======
    try {
      return datasource.query(metricsQuery).then(results => {
        this.setTimeQueryEnd();
>>>>>>> 7e124603

        if (this.dashboard.snapshot) {
          this.panel.snapshotData = results;
        }

        return results;
      });
    } catch (err) {
      return this.$q.reject(err);
    }
  }

  setDatasource(datasource) {
    // switching to mixed
    if (datasource.meta.mixed) {
      _.each(this.panel.targets, target => {
        target.datasource = this.panel.datasource;
        if (target.datasource === null) {
          target.datasource = config.defaultDatasource;
        }
      });
    } else if (this.datasource && this.datasource.meta.mixed) {
      _.each(this.panel.targets, target => {
        delete target.datasource;
      });
    }

    this.panel.datasource = datasource.value;
    this.datasource = null;
    this.refresh();
  }

  addDataQuery(datasource) {
    var target = {
      datasource: datasource ? datasource.name : undefined
    };
    this.panel.targets.push(target);
  }
}

export {MetricsPanelCtrl};<|MERGE_RESOLUTION|>--- conflicted
+++ resolved
@@ -166,14 +166,10 @@
     if (!this.panel.targets || this.panel.targets.length === 0) {
       return this.$q.when([]);
     }
-<<<<<<< HEAD
-    this.updateTimeRange();
 
     if (this.dataSubscription) {
       this.dataSubscription.unsubscribe();
     }
-=======
->>>>>>> 7e124603
 
     var metricsQuery = {
       range: this.range,
@@ -187,7 +183,6 @@
     };
 
     this.setTimeQueryStart();
-<<<<<<< HEAD
     var response = datasource.query(metricsQuery);
 
     if (response.then) {
@@ -207,6 +202,8 @@
         console.log('data! error', err);
       });
     }
+
+    return this.$q.when({data: []});
   }
 
   dataHandler(data) {
@@ -215,22 +212,6 @@
 
   addDataQuery(datasource) {
     this.dashboard.addDataQueryTo(this.panel, datasource);
-  }
-=======
-    try {
-      return datasource.query(metricsQuery).then(results => {
-        this.setTimeQueryEnd();
->>>>>>> 7e124603
-
-        if (this.dashboard.snapshot) {
-          this.panel.snapshotData = results;
-        }
-
-        return results;
-      });
-    } catch (err) {
-      return this.$q.reject(err);
-    }
   }
 
   setDatasource(datasource) {
@@ -253,12 +234,6 @@
     this.refresh();
   }
 
-  addDataQuery(datasource) {
-    var target = {
-      datasource: datasource ? datasource.name : undefined
-    };
-    this.panel.targets.push(target);
-  }
 }
 
 export {MetricsPanelCtrl};