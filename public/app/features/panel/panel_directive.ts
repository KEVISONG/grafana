import angular from 'angular';
import $ from 'jquery';
import Drop from 'tether-drop';
import baron from 'baron';

var module = angular.module('grafana.directives');

var panelTemplate = `
  <div class="panel-container">
    <div class="panel-header" ng-class="{'grid-drag-handle': !ctrl.panel.fullscreen}">
      <span class="panel-info-corner">
        <i class="fa"></i>
        <span class="panel-info-corner-inner"></span>
      </span>

      <span class="panel-loading" ng-show="ctrl.loading">
        <i class="fa fa-spinner fa-spin"></i>
      </span>

      <panel-header class="panel-title-container" panel-ctrl="ctrl"></panel-header>
    </div>

    <div class="panel-content">
      <ng-transclude class="panel-height-helper"></ng-transclude>
    </div>
  </div>

  <div class="panel-full-edit" ng-if="ctrl.panel.isEditing">
<<<<<<< HEAD
    <div class="tabbed-view tabbed-view--panel-edit">
=======
    <div class="tabbed-view">
>>>>>>> 51f8d3ca
      <div class="tabbed-view-header">
        <h3 class="tabbed-view-panel-title">
          {{ctrl.pluginName}}
        </h3>

        <ul class="gf-tabs">
          <li class="gf-tabs-item" ng-repeat="tab in ::ctrl.editorTabs">
            <a class="gf-tabs-link" ng-click="ctrl.changeTab($index)" ng-class="{active: ctrl.editorTabIndex === $index}">
              {{::tab.title}}
            </a>
          </li>
        </ul>

        <button class="tabbed-view-close-btn" ng-click="ctrl.exitFullscreen();">
          <i class="fa fa-remove"></i>
        </button>
      </div>

      <div class="tabbed-view-body">
        <div ng-repeat="tab in ctrl.editorTabs" ng-if="ctrl.editorTabIndex === $index">
          <panel-editor-tab editor-tab="tab" ctrl="ctrl" index="$index"></panel-editor-tab>
        </div>
      </div>
    </div>
  </div>
`;

module.directive('grafanaPanel', function($rootScope, $document, $timeout) {
  return {
    restrict: 'E',
    template: panelTemplate,
    transclude: true,
    scope: { ctrl: '=' },
    link: function(scope, elem) {
      var panelContainer = elem.find('.panel-container');
      var panelContent = elem.find('.panel-content');
      var cornerInfoElem = elem.find('.panel-info-corner');
      var ctrl = scope.ctrl;
      var infoDrop;
      var panelScrollbar;

      // the reason for handling these classes this way is for performance
      // limit the watchers on panels etc
      var transparentLastState = false;
      var lastHasAlertRule = false;
      var lastAlertState;
      var hasAlertRule;

      function mouseEnter() {
        panelContainer.toggleClass('panel-hover-highlight', true);
        ctrl.dashboard.setPanelFocus(ctrl.panel.id);
      }

      function mouseLeave() {
        panelContainer.toggleClass('panel-hover-highlight', false);
        ctrl.dashboard.setPanelFocus(0);
      }

      function panelHeightUpdated() {
        panelContent.css({ height: ctrl.height + 'px' });
      }

      function resizeScrollableContent() {
        if (panelScrollbar) {
          panelScrollbar.update();
        }
      }

      // set initial transparency
      if (ctrl.panel.transparent) {
        transparentLastState = true;
        panelContainer.addClass('panel-transparent', true);
      }

      // update scrollbar after mounting
      ctrl.events.on('component-did-mount', () => {
        if (ctrl.__proto__.constructor.scrollable) {
          const scrollRootClass = 'baron baron__root baron__clipper panel-content--scrollable';
          const scrollerClass = 'baron__scroller';
          const scrollBarHTML = `
            <div class="baron__track">
              <div class="baron__bar"></div>
            </div>
          `;

          let scrollRoot = panelContent;
          let scroller = panelContent.find(':first').find(':first');

          scrollRoot.addClass(scrollRootClass);
          $(scrollBarHTML).appendTo(scrollRoot);
          scroller.addClass(scrollerClass);

          panelScrollbar = baron({
            root: scrollRoot[0],
            scroller: scroller[0],
            bar: '.baron__bar',
            barOnCls: '_scrollbar',
            scrollingCls: '_scrolling',
          });

          panelScrollbar.scroll();
        }
      });

      ctrl.events.on('panel-size-changed', () => {
        ctrl.calculatePanelHeight();
        panelHeightUpdated();
        $timeout(() => {
          resizeScrollableContent();
          ctrl.render();
        });
      });

      // set initial height
      ctrl.calculatePanelHeight();
      panelHeightUpdated();

      ctrl.events.on('render', () => {
        if (transparentLastState !== ctrl.panel.transparent) {
          panelContainer.toggleClass('panel-transparent', ctrl.panel.transparent === true);
          transparentLastState = ctrl.panel.transparent;
        }

        hasAlertRule = ctrl.panel.alert !== undefined;
        if (lastHasAlertRule !== hasAlertRule) {
          panelContainer.toggleClass('panel-has-alert', hasAlertRule);

          lastHasAlertRule = hasAlertRule;
        }

        if (ctrl.alertState) {
          if (lastAlertState) {
            panelContainer.removeClass('panel-alert-state--' + lastAlertState);
          }

          if (ctrl.alertState.state === 'ok' || ctrl.alertState.state === 'alerting') {
            panelContainer.addClass('panel-alert-state--' + ctrl.alertState.state);
          }

          lastAlertState = ctrl.alertState.state;
        } else if (lastAlertState) {
          panelContainer.removeClass('panel-alert-state--' + lastAlertState);
          lastAlertState = null;
        }
      });

      function updatePanelCornerInfo() {
        var cornerMode = ctrl.getInfoMode();
        cornerInfoElem[0].className = 'panel-info-corner panel-info-corner--' + cornerMode;

        if (cornerMode) {
          if (infoDrop) {
            infoDrop.destroy();
          }

          infoDrop = new Drop({
            target: cornerInfoElem[0],
            content: function() {
              return ctrl.getInfoContent({ mode: 'tooltip' });
            },
            classes: ctrl.error ? 'drop-error' : 'drop-help',
            openOn: 'hover',
            hoverOpenDelay: 100,
            tetherOptions: {
              attachment: 'bottom left',
              targetAttachment: 'top left',
              constraints: [
                {
                  to: 'window',
                  attachment: 'together',
                  pin: true,
                },
              ],
            },
          });
        }
      }

      scope.$watchGroup(['ctrl.error', 'ctrl.panel.description'], updatePanelCornerInfo);
      scope.$watchCollection('ctrl.panel.links', updatePanelCornerInfo);

      cornerInfoElem.on('click', function() {
        infoDrop.close();
        scope.$apply(ctrl.openInspector.bind(ctrl));
      });

      elem.on('mouseenter', mouseEnter);
      elem.on('mouseleave', mouseLeave);

      scope.$on('$destroy', function() {
        elem.off();
        cornerInfoElem.off();

        if (infoDrop) {
          infoDrop.destroy();
        }

        if (panelScrollbar) {
          panelScrollbar.dispose();
        }
      });
    },
  };
});

module.directive('panelHelpCorner', function($rootScope) {
  return {
    restrict: 'E',
    template: `
    <span class="alert-error panel-error small pointer" ng-if="ctrl.error" ng-click="ctrl.openInspector()">
    <span data-placement="top" bs-tooltip="ctrl.error">
    <i class="fa fa-exclamation"></i><span class="panel-error-arrow"></span>
    </span>
    </span>
    `,
    link: function(scope, elem) {},
  };
});<|MERGE_RESOLUTION|>--- conflicted
+++ resolved
@@ -26,11 +26,7 @@
   </div>
 
   <div class="panel-full-edit" ng-if="ctrl.panel.isEditing">
-<<<<<<< HEAD
-    <div class="tabbed-view tabbed-view--panel-edit">
-=======
     <div class="tabbed-view">
->>>>>>> 51f8d3ca
       <div class="tabbed-view-header">
         <h3 class="tabbed-view-panel-title">
           {{ctrl.pluginName}}
