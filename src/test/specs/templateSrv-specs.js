define([
  'mocks/dashboard-mock',
  'lodash',
  'features/templating/templateSrv'
], function(dashboardMock) {
  'use strict';

  describe('templateSrv', function() {
    var _templateSrv;
    var _dashboard;

    beforeEach(module('grafana.services'));
    beforeEach(module(function() {
      _dashboard = dashboardMock.create();
    }));

    beforeEach(inject(function(templateSrv) {
      _templateSrv = templateSrv;
    }));

    describe('init', function() {
      beforeEach(function() {
        _templateSrv.init([{ name: 'test', current: { value: 'oogle' } }]);
      });

      it('should initialize template data', function() {
        var target = _templateSrv.replace('this.[[test]].filters');
        expect(target).to.be('this.oogle.filters');
      });
    });

    describe('replace can pass scoped vars', function() {
      beforeEach(function() {
        _templateSrv.init([{ name: 'test', current: { value: 'oogle' } }]);
      });

      it('should replace $test with scoped value', function() {
        var target = _templateSrv.replace('this.$test.filters', {'test': {value: 'mupp', text: 'asd'}});
        expect(target).to.be('this.mupp.filters');
      });

      it('should replace $test with scoped text', function() {
        var target = _templateSrv.replaceWithText('this.$test.filters', {'test': {value: 'mupp', text: 'asd'}});
        expect(target).to.be('this.asd.filters');
      });
    });

<<<<<<< HEAD
    describe('render variable to string values', function() {
      it('single value should return value', function() {
        var result = _templateSrv.renderVariableValue({current: {value: 'test'}});
        expect(result).to.be('test');
      });

      it('multi value and glob format should render glob string', function() {
        var result = _templateSrv.renderVariableValue({
          multiFormat: 'glob',
          current: {
            value: ['test','test2'],
          }
        });
        expect(result).to.be('{test,test2}');
      });

      it('multi value and regex format should render regex string', function() {
        var result = _templateSrv.renderVariableValue({
          multiFormat: 'regex values',
          current: {
            value: ['test','test2'],
          }
        });
        expect(result).to.be('(test|test2)');
      });

    });

>>>>>>> template_var_multi_select
=======
>>>>>>> 1d64ba3b
    describe('can check if variable exists', function() {
      beforeEach(function() {
        _templateSrv.init([{ name: 'test', current: { value: 'oogle' } }]);
      });

      it('should return true if exists', function() {
        var result = _templateSrv.variableExists('$test');
        expect(result).to.be(true);
      });
    });

    describe('can hightlight variables in string', function() {
      beforeEach(function() {
        _templateSrv.init([{ name: 'test', current: { value: 'oogle' } }]);
      });

      it('should insert html', function() {
        var result = _templateSrv.highlightVariablesAsHtml('$test');
        expect(result).to.be('<span class="template-variable">$test</span>');
      });

      it('should insert html anywhere in string', function() {
        var result = _templateSrv.highlightVariablesAsHtml('this $test ok');
        expect(result).to.be('this <span class="template-variable">$test</span> ok');
      });

      it('should ignore if variables does not exist', function() {
        var result = _templateSrv.highlightVariablesAsHtml('this $google ok');
        expect(result).to.be('this $google ok');
      });

    });

    describe('when checking if a string contains a variable', function() {
      beforeEach(function() {
        _templateSrv.init([{ name: 'test', current: { value: 'muuuu' } }]);
        _templateSrv.updateTemplateData();
      });

      it('should find it with $var syntax', function() {
        var contains = _templateSrv.containsVariable('this.$test.filters', 'test');
        expect(contains).to.be(true);
      });

      it('should find it with [[var]] syntax', function() {
        var contains = _templateSrv.containsVariable('this.[[test]].filters', 'test');
        expect(contains).to.be(true);
      });

    });

    describe('updateTemplateData with simple value', function() {
      beforeEach(function() {
        _templateSrv.init([{ name: 'test', current: { value: 'muuuu' } }]);
        _templateSrv.updateTemplateData();
      });

      it('should set current value and update template data', function() {
        var target = _templateSrv.replace('this.[[test]].filters');
        expect(target).to.be('this.muuuu.filters');
      });
    });

    describe('replaceWithText', function() {
      beforeEach(function() {
        _templateSrv.init([
          { name: 'server', current: { value: '{asd,asd2}', text: 'All' } },
          { name: 'period', current: { value: '$__auto_interval', text: 'auto' } }
        ]);
        _templateSrv.setGrafanaVariable('$__auto_interval', '13m');
        _templateSrv.updateTemplateData();
      });

      it('should replace with text except for grafanaVariables', function() {
        var target = _templateSrv.replaceWithText('Server: $server, period: $period');
        expect(target).to.be('Server: All, period: 13m');
      });
    });


  });

});<|MERGE_RESOLUTION|>--- conflicted
+++ resolved
@@ -45,7 +45,6 @@
       });
     });
 
-<<<<<<< HEAD
     describe('render variable to string values', function() {
       it('single value should return value', function() {
         var result = _templateSrv.renderVariableValue({current: {value: 'test'}});
@@ -74,9 +73,6 @@
 
     });
 
->>>>>>> template_var_multi_select
-=======
->>>>>>> 1d64ba3b
     describe('can check if variable exists', function() {
       beforeEach(function() {
         _templateSrv.init([{ name: 'test', current: { value: 'oogle' } }]);
