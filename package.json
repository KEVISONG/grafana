--- conflicted
+++ resolved
@@ -287,13 +287,8 @@
     "whatwg-fetch": "3.0.0"
   },
   "resolutions": {
-<<<<<<< HEAD
-    "moment": "2.24.0",
-    "caniuse-db": "1.0.30000772"
-=======
     "caniuse-db": "1.0.30000772",
     "moment": "2.24.0"
->>>>>>> 196c06a2
   },
   "workspaces": {
     "packages": [
